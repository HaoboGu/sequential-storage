--- conflicted
+++ resolved
@@ -1392,7 +1392,6 @@
     }
 
     #[test]
-<<<<<<< HEAD
     async fn remove_all() {
         let mut flash = mock_flash::MockFlashBase::<4, 1, 4096>::new(
             mock_flash::WriteCountCheck::Twice,
@@ -1438,7 +1437,26 @@
             FLASH_RANGE,
             &mut cache::NoCache::new(),
             &mut data_buffer,
-=======
+        )
+        .await
+        .unwrap();
+
+        // Verify that none of the keys are present in flash.
+        for key in 0..24 {
+            assert!(fetch_item::<u8, &[u8], _>(
+                &mut flash,
+                FLASH_RANGE,
+                &mut cache::NoCache::new(),
+                &mut data_buffer,
+                key
+            )
+            .await
+            .unwrap()
+            .is_none());
+        }
+    }
+
+    #[test]
     async fn store_too_big_item() {
         let mut flash = MockFlashBig::new(mock_flash::WriteCountCheck::Twice, None, true);
         const FLASH_RANGE: Range<u32> = 0x000..0x1000;
@@ -1450,26 +1468,10 @@
             &mut [0; 1024],
             0u8,
             &[0; 1024 - 4 * 2 - 8 - 1],
->>>>>>> 61194c5d
         )
         .await
         .unwrap();
 
-<<<<<<< HEAD
-        // Verify that none of the keys are present in flash.
-        for key in 0..24 {
-            assert!(fetch_item::<u8, &[u8], _>(
-                &mut flash,
-                FLASH_RANGE,
-                &mut cache::NoCache::new(),
-                &mut data_buffer,
-                key
-            )
-            .await
-            .unwrap()
-            .is_none());
-        }
-=======
         assert_eq!(
             store_item(
                 &mut flash,
@@ -1482,6 +1484,5 @@
             .await,
             Err(Error::ItemTooBig)
         );
->>>>>>> 61194c5d
     }
 }